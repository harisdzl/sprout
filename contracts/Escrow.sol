pragma solidity ^0.5.0;

import "./SproutToken.sol";
import "./User.sol";
import "./JobListing.sol";

contract Escrow {

    // ===================================================== SCHEMA & STATE VARIABLES ===================================================== //

    /*
    * AWAITING_PAYMENT: The client has transferred the job reward to the escrow contract, and is awaiting freelancer job completion
    * COMPLETE: This is a happy path. The freelancer has completed the job and the client has confirmed delivery of the job, and the job reward has been transferred to the freelancer
    * PARTIALLY_REFUNDED: There is a dispute, the job reward has been refunded to the client or freelancer depending on its result, but the staked dispute tokens are kept
    * REFUNDED: There is a dispute, but the escrow holds 0 balance. All relevant parties (client, freelancer, reviewers) have been paid out
    */
    enum EscrowStatus { AWAITING_PAYMENT, COMPLETE, PARTIALLY_REFUNDED, REFUNDED }

    struct Payment {
        uint256 clientId;
        uint256 freelancerId;
        uint256 jobId;
        uint256 amount;
        uint256 balance;
        EscrowStatus status;
    }

    // The number of tokens client must stake in the potential event of a dispute (business rule)
    uint256 public stakedTokens;
    // The number of tokens each voter gets as a reward for voting (business rule)
    uint256 public eachVoterReward;

    uint256 public numPayments = 0;
    SproutToken sproutTokenContract;
    User public userContract; // Reference to the User Contract
    mapping(uint256 => Payment) public payments;

<<<<<<< HEAD
    constructor(address _userContract, address _nativeTokenContract, uint256 _stakedTokens, uint256 _eachVoterReward) public {
        userContract = User(_userContract); // The userclass of this address, only clients should be able to pay
        nativeTokenContract = NativeToken(_nativeTokenContract);

        // Set staked tokens and voter reward values as specified by the deployer
        stakedTokens = _stakedTokens;
        eachVoterReward = _eachVoterReward;
=======
    constructor(address _userContract, address _sproutTokenContract, address _jobContract) public {
        userContract = User(_userContract); // The userclass of this address, only clients should be able to pay
        sproutTokenContract = SproutToken(_sproutTokenContract);
        jobContract = JobListing(_jobContract);
>>>>>>> cee75a4f
    }

    // ====================================================== EVENTS & MODIFIERS ========================================================== //

    event PaymentInitiated(uint256 _paymentId, uint256 _jobId, uint256 _freelancerId, uint256 _clientId, uint256 _amount);
    event PaymentComplete(uint256 _paymentId);
    event PaymentPartiallyRefunded(uint256 _paymentId); // This means the escrow balance is not yet 0
    event PaymentRefunded(uint256 _paymentId);
    event VoterReward(uint256 _paymentId, address voterAddress);

    // Check that the freelancer and client came from different address
    modifier differentAddresses(uint256 _freelancerId, uint256 _clientId) {
        require(userContract.getAddressFromUserId(_freelancerId) != userContract.getAddressFromUserId(_clientId), "Two different address must be used");
        _;
    }

    // Check that the payment ID exist
    modifier validPaymentId(uint256 _paymentId) {
        require(_paymentId <= numPayments, "Invalid payment ID");
        _;
    }

    // Check that person calling function is indeed a client
    modifier isClient(uint256 _clientId) {
        require(userContract.isClient(_clientId), "Only client can call function.");
        _;
    }
    
    // Check that person calling function is indeed a freelancer
    modifier isFreelancer(uint256 _freelancerId) {
        require(userContract.isFreelancer(_freelancerId), "Must be payed to a freelancer");
        _;
    }

    // ============================================================== METHODS ============================================================= //
    /**
        * Function for a client to initiate the payment process with a freelancer when the Job starts (Ongoing status)
        * SproutToken is transferred to the Escrow Contract
        *
        * Considerations:
        * - The freelancer and client must be of different addresses
        * - The freelancerId/clientId must be a freelancer/client
<<<<<<< HEAD
        * - The client must have enough NativeTokens
        * - The job must be in Ongoing status (already checked in the caller - JobListing.sol constract)
=======
        * - The client must have enough SproutTokens
        * - The job must be in Ongoing status
>>>>>>> cee75a4f
    */

    function initiatePayment(uint256 _clientId, uint256 _freelancerId, uint256 _jobId, uint256 _amount) public payable differentAddresses(_freelancerId, _clientId) isClient(_clientId) isFreelancer(_freelancerId) returns (uint256) {
        address clientAddress = userContract.getAddressFromUserId(_clientId);
        
        //Check that client does indeed have amount he wants to give
<<<<<<< HEAD
        require(nativeTokenContract.checkCredit(clientAddress) >= _amount, "You do not have enough tokens to pay the reward + staked tokens (in the event of a dispute)");

        numPayments++;
=======
        require(sproutTokenContract.checkCredit(msg.sender) >= _amount, "Client does not have enough tokens for payment");
        require(jobContract.isJobOngoing(_jobId), "Job is currently not in Ongoing status.");
>>>>>>> cee75a4f

        Payment storage payment = payments[numPayments];
        payment.clientId = _clientId;
        payment.freelancerId = _freelancerId;
        payment.jobId = _jobId;
        payment.amount = _amount;
        payment.balance = _amount;
        payment.status = EscrowStatus.AWAITING_PAYMENT;

<<<<<<< HEAD
        //Client sends payment to Escrow
        nativeTokenContract.transferCredit(address(this), _amount);

        nativeTokenContract.approve(address(this), _amount);
=======
        //Client sends payment to Escrow contract
        sproutTokenContract.transferCredit(address(this), _amount);

        sproutTokenContract.approve(msg.sender, _amount);
>>>>>>> cee75a4f

        emit PaymentInitiated(numPayments, _jobId, _freelancerId, _clientId, _amount);

        return numPayments;
    }


    /**
<<<<<<< HEAD
        * Function for the NativeTokens to be transferred to the Freelancer on completion of Job, with the option to be with or without the staked tokens
=======
        * Function for the SproutTokens to be transferred to the Freelancer on completion of Job
        * SproutToken is transferred to the Freelancer
>>>>>>> cee75a4f
        *
        * Considerations:
        * - The payment status must be AWAITING_PAYMENT
        * - The job must be COMPLETED (already checked by the jobListing contract)
    */
    function confirmDelivery(uint256 _paymentId, bool withStakedTokens) public payable validPaymentId(_paymentId) {
        Payment storage payment = payments[_paymentId];

        require(payment.status == EscrowStatus.AWAITING_PAYMENT, "Invalid payment status");
<<<<<<< HEAD

        // Pay the freelancer
        nativeTokenContract.transferFrom(address(this), userContract.getAddressFromUserId(payment.freelancerId), payment.amount - stakedTokens);

        if (withStakedTokens) {
            // Refund staked tokens to the client, empty balance and mark as delivered
            nativeTokenContract.transferFrom(address(this), userContract.getAddressFromUserId(payment.clientId), stakedTokens);
            payment.balance = 0;
            payment.status = EscrowStatus.COMPLETE;
            emit PaymentComplete(_paymentId);
        } else {
            // Do not refund staked tokens to the client, mark as partially refunded, awaiting distribution of staked tokens to voters
            payment.balance = stakedTokens;
            payment.status = EscrowStatus.PARTIALLY_REFUNDED;
            emit PaymentPartiallyRefunded(_paymentId);
        }
    }


    /**
        * Function for the NativeTokens to be refunded to the client minus the staked tokens
=======
        require(msg.sender == userContract.getAddressFromUserId(payment.clientId), "Invalid client sending");
        require(jobContract.isJobClosed(payment.jobId), "Job has not been completed yet");

        //Client confirms delivery
        payment.status = EscrowStatus.COMPLETE;
        sproutTokenContract.transferFrom(address(this), userContract.getAddressFromUserId(payment.freelancerId), payment.amount);

        //Client cannot take more money out of contract
        sproutTokenContract.approve(msg.sender, 0);
        emit PaymentComplete(_paymentId);
    }


    /**
        * Function for the SproutTokens to be refunded --> Does this depend on any disputes?
>>>>>>> cee75a4f
        *
        * Considerations:
        * - The payment status must be AWAITING_PAYMENT
        * - The msg.sender must be the client of the particular payment
        * - The job cannot be COMPLETED (already checked by the jobListing contract)
    */
    function refundPayment(uint256 _paymentId) public validPaymentId(_paymentId) {
        Payment storage payment = payments[_paymentId];
        require(payment.status == EscrowStatus.AWAITING_PAYMENT, "Invalid payment status");
<<<<<<< HEAD

        nativeTokenContract.transferFrom(address(this), userContract.getAddressFromUserId(payment.clientId), payment.amount - stakedTokens);
        payment.balance = stakedTokens;
        payment.status = EscrowStatus.PARTIALLY_REFUNDED;
        emit PaymentPartiallyRefunded(_paymentId);
    }
=======
        require(jobContract.isJobClosed(payment.jobId) != true, "Job cannot be completed");
        //With my current code only the client can refund payment
        //cause only client approved to take money out of the escrow contract
        sproutTokenContract.transferFrom(address(this), userContract.getAddressFromUserId(payment.clientId), payment.amount);
        // does this depend on the DAO contract? 
        payment.status = EscrowStatus.REFUNDED;

        //Client cannot take more money out of contract
        sproutTokenContract.approve(msg.sender, 0);
        emit PaymentRefunded(_paymentId);
>>>>>>> cee75a4f

    /**
    * @dev Rewards a voter who participated in a dispute resolution process.
    *
    * This function is called to distribute rewards to voters who voted in the winning majority
    * in a dispute resolution process. Each voter receives a predefined number of tokens as a reward.
    *
    * Considerations:
    * - The function can only be called for payments that are in the PARTIALLY_REFUNDED status.
    * - The payment must have enough balance to cover the voter reward.
    * - The balance of the payment is decremented by the reward amount for each voter.
    *
    * @param _paymentId The ID of the escrow payment associated with the job in dispute.
    * @param voterAddress The address of the voter receiving the reward.
    */
    function rewardVoter(uint256 _paymentId, address voterAddress) public validPaymentId(_paymentId) {
        Payment storage payment = payments[_paymentId];
        require(payment.status == EscrowStatus.PARTIALLY_REFUNDED, "Invalid payment status");

        if (payment.balance >= eachVoterReward) {
            nativeTokenContract.transferFrom(address(this), voterAddress, eachVoterReward);
            payment.balance--;
            emit VoterReward(_paymentId, voterAddress);
        }
    }

    /**
    * @dev Refunds the remaining token balance to the client after dispute resolution.
    *
    * This function is used to refund the leftover tokens in the escrow (if any) to the client
    * after the dispute resolution process. This typically happens when fewer than 10 reviewers have
    * voted, leaving some of the staked tokens unallocated.
    *
    * Considerations:
    * - The function can only be called for payments that are in the PARTIALLY_REFUNDED status.
    * - The entire remaining balance of the payment is refunded to the client.
    * - After the refund, the payment status is changed to REFUNDED.
    *
    * @param _paymentId The ID of the escrow payment for which the remaining balance is to be refunded.
    */
    function refundTokenBalance(uint256 _paymentId) public validPaymentId(_paymentId) {
        Payment storage payment = payments[_paymentId];
        require(payment.status == EscrowStatus.PARTIALLY_REFUNDED, "Invalid payment status");

        if (payment.balance > 0) {
            nativeTokenContract.transferFrom(address(this), userContract.getAddressFromUserId(payment.clientId), payment.balance);
            payment.balance = 0;
        }

        payment.status = EscrowStatus.REFUNDED;
        emit PaymentRefunded(_paymentId);
    }

    // Getter functions    
    function getClientId(uint256 _paymentId) public view returns (uint256) {
        return payments[_paymentId].clientId;
    }

    function getFreelancerId(uint256 _paymentId) public view returns (uint256) {
        return payments[_paymentId].freelancerId;
    }

    function getJobId(uint256 _paymentId) public view returns (uint256) {
        return payments[_paymentId].jobId;
    }

    function getBalance(uint256 _paymentId) public view returns (uint256) {
        return payments[_paymentId].balance;
    }

    function getCurrentStatus(uint256 _paymentId) public view returns (EscrowStatus) {
        return payments[_paymentId].status;
    }

}<|MERGE_RESOLUTION|>--- conflicted
+++ resolved
@@ -35,7 +35,6 @@
     User public userContract; // Reference to the User Contract
     mapping(uint256 => Payment) public payments;
 
-<<<<<<< HEAD
     constructor(address _userContract, address _nativeTokenContract, uint256 _stakedTokens, uint256 _eachVoterReward) public {
         userContract = User(_userContract); // The userclass of this address, only clients should be able to pay
         nativeTokenContract = NativeToken(_nativeTokenContract);
@@ -43,12 +42,6 @@
         // Set staked tokens and voter reward values as specified by the deployer
         stakedTokens = _stakedTokens;
         eachVoterReward = _eachVoterReward;
-=======
-    constructor(address _userContract, address _sproutTokenContract, address _jobContract) public {
-        userContract = User(_userContract); // The userclass of this address, only clients should be able to pay
-        sproutTokenContract = SproutToken(_sproutTokenContract);
-        jobContract = JobListing(_jobContract);
->>>>>>> cee75a4f
     }
 
     // ====================================================== EVENTS & MODIFIERS ========================================================== //
@@ -91,27 +84,16 @@
         * Considerations:
         * - The freelancer and client must be of different addresses
         * - The freelancerId/clientId must be a freelancer/client
-<<<<<<< HEAD
-        * - The client must have enough NativeTokens
-        * - The job must be in Ongoing status (already checked in the caller - JobListing.sol constract)
-=======
         * - The client must have enough SproutTokens
-        * - The job must be in Ongoing status
->>>>>>> cee75a4f
-    */
-
+        * - The job must be in Ongoing status (already checked in the caller)
+    */
     function initiatePayment(uint256 _clientId, uint256 _freelancerId, uint256 _jobId, uint256 _amount) public payable differentAddresses(_freelancerId, _clientId) isClient(_clientId) isFreelancer(_freelancerId) returns (uint256) {
         address clientAddress = userContract.getAddressFromUserId(_clientId);
         
         //Check that client does indeed have amount he wants to give
-<<<<<<< HEAD
         require(nativeTokenContract.checkCredit(clientAddress) >= _amount, "You do not have enough tokens to pay the reward + staked tokens (in the event of a dispute)");
 
         numPayments++;
-=======
-        require(sproutTokenContract.checkCredit(msg.sender) >= _amount, "Client does not have enough tokens for payment");
-        require(jobContract.isJobOngoing(_jobId), "Job is currently not in Ongoing status.");
->>>>>>> cee75a4f
 
         Payment storage payment = payments[numPayments];
         payment.clientId = _clientId;
@@ -121,17 +103,10 @@
         payment.balance = _amount;
         payment.status = EscrowStatus.AWAITING_PAYMENT;
 
-<<<<<<< HEAD
         //Client sends payment to Escrow
         nativeTokenContract.transferCredit(address(this), _amount);
 
         nativeTokenContract.approve(address(this), _amount);
-=======
-        //Client sends payment to Escrow contract
-        sproutTokenContract.transferCredit(address(this), _amount);
-
-        sproutTokenContract.approve(msg.sender, _amount);
->>>>>>> cee75a4f
 
         emit PaymentInitiated(numPayments, _jobId, _freelancerId, _clientId, _amount);
 
@@ -140,12 +115,7 @@
 
 
     /**
-<<<<<<< HEAD
         * Function for the NativeTokens to be transferred to the Freelancer on completion of Job, with the option to be with or without the staked tokens
-=======
-        * Function for the SproutTokens to be transferred to the Freelancer on completion of Job
-        * SproutToken is transferred to the Freelancer
->>>>>>> cee75a4f
         *
         * Considerations:
         * - The payment status must be AWAITING_PAYMENT
@@ -155,7 +125,6 @@
         Payment storage payment = payments[_paymentId];
 
         require(payment.status == EscrowStatus.AWAITING_PAYMENT, "Invalid payment status");
-<<<<<<< HEAD
 
         // Pay the freelancer
         nativeTokenContract.transferFrom(address(this), userContract.getAddressFromUserId(payment.freelancerId), payment.amount - stakedTokens);
@@ -176,24 +145,7 @@
 
 
     /**
-        * Function for the NativeTokens to be refunded to the client minus the staked tokens
-=======
-        require(msg.sender == userContract.getAddressFromUserId(payment.clientId), "Invalid client sending");
-        require(jobContract.isJobClosed(payment.jobId), "Job has not been completed yet");
-
-        //Client confirms delivery
-        payment.status = EscrowStatus.COMPLETE;
-        sproutTokenContract.transferFrom(address(this), userContract.getAddressFromUserId(payment.freelancerId), payment.amount);
-
-        //Client cannot take more money out of contract
-        sproutTokenContract.approve(msg.sender, 0);
-        emit PaymentComplete(_paymentId);
-    }
-
-
-    /**
-        * Function for the SproutTokens to be refunded --> Does this depend on any disputes?
->>>>>>> cee75a4f
+        * Function for the SproutTokens to be refunded to the client minus the staked tokens
         *
         * Considerations:
         * - The payment status must be AWAITING_PAYMENT
@@ -203,25 +155,12 @@
     function refundPayment(uint256 _paymentId) public validPaymentId(_paymentId) {
         Payment storage payment = payments[_paymentId];
         require(payment.status == EscrowStatus.AWAITING_PAYMENT, "Invalid payment status");
-<<<<<<< HEAD
 
         nativeTokenContract.transferFrom(address(this), userContract.getAddressFromUserId(payment.clientId), payment.amount - stakedTokens);
         payment.balance = stakedTokens;
         payment.status = EscrowStatus.PARTIALLY_REFUNDED;
         emit PaymentPartiallyRefunded(_paymentId);
     }
-=======
-        require(jobContract.isJobClosed(payment.jobId) != true, "Job cannot be completed");
-        //With my current code only the client can refund payment
-        //cause only client approved to take money out of the escrow contract
-        sproutTokenContract.transferFrom(address(this), userContract.getAddressFromUserId(payment.clientId), payment.amount);
-        // does this depend on the DAO contract? 
-        payment.status = EscrowStatus.REFUNDED;
-
-        //Client cannot take more money out of contract
-        sproutTokenContract.approve(msg.sender, 0);
-        emit PaymentRefunded(_paymentId);
->>>>>>> cee75a4f
 
     /**
     * @dev Rewards a voter who participated in a dispute resolution process.
